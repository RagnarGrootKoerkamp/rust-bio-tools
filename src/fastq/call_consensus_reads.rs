//! Tool remove PCR duplicates from UMI-tagged reads.
//!
//! This tool takes two FASTQ files (forward and reverse)
//! and returns two FASTQ files in which all PCR duplicates
//! have been merged into a consensus read.
//! Duplicates are identified by a Unique Molecular Identifier (UMI).
//!
//! ## Requirements:
//!
//! * starcode
//!
//! 
//! ## Usage:
//!
//! ```bash
//! $ rbt call-consensus-reads \
//!   <Path to FASTQ file with forward reads> \
//!   <Path to FASTQ file with reverse reads> \
//!   <Path for output forward FASTQ file> \
//!   <Path for output reverse FASTQ file> \
//!   -l <Length of UMI sequence> \
//!   -D <Maximum distance between sequences in a cluster> \  # See step 1 below
//!   -d <Maximum distance between UMIs in a cluster>   # See step 2 below
//! ```
//!
//! ## Assumptions:
//!
//!  - Reads are of equal length
//!  - UMI is the prefix of the reverse reads
//!
//! ## Workflow:
//!
//! The three main steps are:
//!
//! 1. Cluster all Reads by their sequence  
//! 
//!    1. Remove UMI sequence from reverse read (and save it for later use)
//!    2. Concatenate forward and reverse sequence
//!    3. Cluster by concatenated sequence using starcode
//!
//!        ```
//!        Forward Read: [================]
//!        Reverse Read: [(UMI)-----------]
//!        Sequence for clustering: [================-----------]
//!        ```
//!   After this, each cluster contains reads with similar sequences,
//!   but potentially different UMIs. Hence, each cluster contains candidates
//!   for merging.
//!
//! 2. For each cluster from step one: Cluster all reads within the cluster
//!    by their UMI (again, using starcode). Each of clusters generated in
//!    This step contain reads with similar read sequences as well as
//!    similar UMIs.
//!    Hence, each (new) cluster contains reads with similar sequence and
//!    UMI which can be merged into a consensus read as PCR duplicates.
//!
//! 3. For each cluster from step two: Compute a consensus sequence.
//!
//!    At each position in the read, all bases and quality values are used
//!    to compute the base with Maximum a-posteriori probability (MAP).
//!
//!      1. For one position, compute the likelihood for the four alleles
//!         A, C, G, and T, incorporating the number of bases as well as
//!         their quality values.
//!      2. Choose the allele with the largest likelihood for the consensus read.
//!      3. Compute the quality value of the consensus read from the maximum posterior
//!         probability used to select the allele.
//! 
//! 4. Write consensus reads to output file.
//!
//!
//!
// Since this is a binary crate, documentation needs to be compiled with this 'ancient incantation':
// https://github.com/rust-lang/cargo/issues/1865#issuecomment-394179125
use std::cmp;
use std::error::Error;
use std::fs;
use std::io;
use std::io::{BufReader, Write};
use std::mem;
use std::process::{Command, Stdio};
use std::str;
use tempfile::tempdir;
use rand::{thread_rng, Rng};

use bio::io::fastq;
use bio::io::fastq::FastqRead;
use bio::stats::probs::{LogProb, PHREDProb};
use csv;
use flate2::bufread::GzDecoder;
use flate2::write::GzEncoder;
use flate2::Compression;
use itertools::Itertools;
use ordered_float::NotNaN;
use rocksdb::{DB, Options};
use serde_json;
use uuid::Uuid;

use std::fs::File;
use std::os::unix::io::{FromRawFd, IntoRawFd};

const ALLELES: &'static [u8] = b"ACGT";

/// Interpret a cluster returned by starcode
fn parse_cluster(record: csv::StringRecord) -> Result<Vec<usize>, Box<dyn Error>> {
    let seqids = &record[2];
    Ok(csv::ReaderBuilder::new()
        .delimiter(b',')
        .has_headers(false)
        .from_reader(seqids.as_bytes())
        .deserialize()
        .next()
        .unwrap()?)
}

/// Used to store a mapping of read index to read sequence
#[derive(Debug)]
pub struct FASTQStorage {
    db: DB,
    storage_dir: std::path::PathBuf,
}

impl FASTQStorage {
    /// Create a new FASTQStorage using a Rocksdb database
    /// that maps read indices to read seqeunces.
    pub fn new() -> Result<Self, Box<Error>> {
        // Save storage_dir to prevent it from leaving scope and
        // in turn deleting the tempdir
        let storage_dir = tempdir()?.path().join("db");
        Ok(FASTQStorage {
            db: DB::open_default(storage_dir.clone())?,
            storage_dir,
        })
    }

    fn as_key<'a>(i: u64) -> [u8; 8] {
        unsafe { mem::transmute::<u64, [u8; 8]>(i) }
    }

    /// Enter a (read index, read sequence) pair into the database.
    pub fn put(
        &mut self,
        i: usize,
        f_rec: &fastq::Record,
        r_rec: &fastq::Record,
    ) -> Result<(), Box<dyn Error>> {
        Ok(self.db.put(
            &Self::as_key(i as u64),
            serde_json::to_string(&(f_rec, r_rec))?.as_bytes(),
        )?)
    }

    /// Retrieve the read sequence of the read with index `i`.
    pub fn get(&self, i: usize) -> Result<(fastq::Record, fastq::Record), Box<dyn Error>> {
        Ok(serde_json::from_str(
            str::from_utf8(&self.db.get(&Self::as_key(i as u64))?.unwrap()).unwrap(),
        )?)
    }
}


const PROB_CONFUSION: LogProb = LogProb(-1.0986122886681098); // (1 / 3).ln()

/// Compute a consensus sequence for a collection of FASTQ reads.
///
/// For each position, compute the likelihood of each allele and
/// choose the most likely one. Write the most likely allele i.e. base
/// as sequence into the consensus sequence. The quality value is the
/// likelihood for this allele, encoded in PHRED+33.
pub fn calc_consensus(recs: &[fastq::Record], seqids: &[usize], uuid: &str) -> fastq::Record {
    let seq_len = recs[0].seq().len();
    let mut consensus_seq = Vec::with_capacity(seq_len);
    let mut consensus_qual = Vec::with_capacity(seq_len);

    // assert that all reads have the same length here
    let identical_lengths = || {
        let reference_length = recs[0].seq().len();
        recs.iter()
            .map(|rec| rec.seq().len())
            .all(|len| len == reference_length)
    };
    assert_eq!(
        identical_lengths(),
        true,
        "Read length of FASTQ records {:?} differ. Cannot compute consensus sequence.",
        seqids
    );
    // Potential workflow for different read lengths
    // compute consensus of all reads with max len
    // compute offset of all shorter reads
    // pad shorter reads
    // drop first consensus, compute consensus of full length reads and padded reads
    // ignore padded bases for consensus computation

    for i in 0..seq_len {
        /// Compute the likelihood for the given allele and read position.
        /// The allele (A, C, G, or T) is an explicit parameter,
        /// the position i is captured by the closure.
        ///
        /// Likelihoods are managed in log space.
        /// A matching base is scored with (1 - PHRED score), a mismatch
        /// with PHRED score + confusion constant.
        let likelihood = |allele: &u8| {
            let mut lh = LogProb::ln_one(); // posterior: log(P(theta)) = 1
            for rec in recs {
                let q = LogProb::from(PHREDProb::from((rec.qual()[i] - 33) as f64));
                lh += if *allele == rec.seq()[i].to_ascii_uppercase() {
                    q.ln_one_minus_exp()
                } else {
                    q + PROB_CONFUSION
                };
            }
            lh
        };

        // Maximum a-posteriori estimate for the consensus base.
        // Find the allele (theta \in ACGT) with the highest likelihood
        // given the bases at this position, weighted with their quality values
        let likelihoods = ALLELES.iter().map(&likelihood).collect_vec();
        let max_posterior = likelihoods
            .iter()
            .enumerate()
            .max_by_key(|&(_, &lh)| NotNaN::new(*lh).unwrap()) // argmax of MAP
            .unwrap()
            .0;

        // 
        let marginal = LogProb::ln_sum_exp(&likelihoods);
        // new base: MAP
        consensus_seq.push(ALLELES[max_posterior]);
        // new qual: (1 - MAP)
        let qual = (likelihoods[max_posterior] - marginal).ln_one_minus_exp();

        // Assume the maximal quality, if the likelihood is infinite
        let truncated_quality: f64;
        if (*PHREDProb::from(qual)).is_infinite() {
            truncated_quality = 41.0;
        } else {
            truncated_quality = *PHREDProb::from(qual);
        }
        // Truncate quality values to PHRED+33 range
        consensus_qual.push(cmp::min(74, (truncated_quality + 33.0) as u64) as u8);
    }
    let name = format!(
        "{}_consensus-read-from:{}",
        uuid,
        seqids.iter().map(|i| format!("{}", i)).join(",")
    );
    fastq::Record::with_attrs(&name, None, &consensus_seq, &consensus_qual)
}


/// Build readers for the given input and output FASTQ files and pass them to
/// `call_consensus_reads`.
///
/// The type of the readers (writers) depends on the file ending.
/// If the input file names end with '.gz' a gzipped reader (writer) is used.
pub fn call_consensus_reads_from_paths(
    fq1: &str,
    fq2: &str,
    fq1_out: &str,
    fq2_out: &str,
    umi_len: usize,
    seq_dist: usize,
    umi_dist: usize,
) -> Result<(), Box<dyn Error>> {
    eprintln!("Reading input files:\n    {}\n    {}", fq1, fq2);
    eprintln!("Writing output to:\n    {}\n    {}", fq1_out, fq2_out);
    
    match (fq1.ends_with(".gz"), fq2.ends_with(".gz"), fq1_out.ends_with(".gz"), fq2_out.ends_with(".gz")) {
        (false, false, false, false) => call_consensus_reads(
            &mut fastq::Reader::from_file(fq1).expect("Coulnd't open input fq1"),
            &mut fastq::Reader::from_file(fq2).expect("Coulnd't open input fq2"),
            &mut fastq::Writer::to_file(fq1_out).expect("Coulnd't open output fq1"),
            &mut fastq::Writer::to_file(fq2_out).expect("Coulnd't open output fq2"),
            umi_len,
            seq_dist,
            umi_dist,
        ),
        (true, true, false, false) => call_consensus_reads(
            &mut fastq::Reader::new(fs::File::open(fq1).map(BufReader::new).map(GzDecoder::new).expect("Couldn't read fq1")),
            &mut fastq::Reader::new(fs::File::open(fq2).map(BufReader::new).map(GzDecoder::new).expect("Couldn't read fq2")),
            &mut fastq::Writer::to_file(fq1_out).expect("Coulnd't open output fq1"),
            &mut fastq::Writer::to_file(fq2_out).expect("Coulnd't open output fq2"),
            umi_len,
            seq_dist,
            umi_dist,
        ),
        (false, false, true, true) => call_consensus_reads(
            &mut fastq::Reader::from_file(fq1).expect("Coulnd't open input fq1"),
            &mut fastq::Reader::from_file(fq2).expect("Coulnd't open input fq2"),
            &mut fastq::Writer::new(GzEncoder::new(fs::File::create(fq1_out).expect("Couldn't open fq1_out"), Compression::default())),
            &mut fastq::Writer::new(GzEncoder::new(fs::File::create(fq2_out).expect("Couldn't open fq2_out"), Compression::default())),
            umi_len,
            seq_dist,
            umi_dist,
        ),
        (true, true, true, true) => call_consensus_reads(
            &mut fastq::Reader::new(fs::File::open(fq1).map(BufReader::new).map(GzDecoder::new).expect("Couldn't read fq1")),
            &mut fastq::Reader::new(fs::File::open(fq2).map(BufReader::new).map(GzDecoder::new).expect("Couldn't read fq2")),
            &mut fastq::Writer::new(GzEncoder::new(fs::File::create(fq1_out).expect("Couldn't open fq1_out"), Compression::default())),
            &mut fastq::Writer::new(GzEncoder::new(fs::File::create(fq2_out).expect("Couldn't open fq2_out"), Compression::default())),
            umi_len,
            seq_dist,
            umi_dist,
        ),
        _ => panic!("Invalid combination of files. Each pair of files (input and output) need to be both gzipped or both not zipped.")
    }
}

/// Cluster reads from fastq readers according to their sequence
/// and UMI, then compute a consensus sequence.
///
/// Cluster the reads in the input file according to their sequence
/// (concatenated p5 and p7 reads without UMI). Read the
/// identified clusters, and cluster all reds in a cluster by UMI,
/// creating groups of very likely PCR duplicates.
/// Next, compute a consensus read for each unique read,
/// i.e. a cluster with similar sequences and identical UMI,
/// and write it into the output files.
pub fn call_consensus_reads<R: io::Read, W: io::Write>(
    fq1_reader: &mut fastq::Reader<R>,
    fq2_reader: &mut fastq::Reader<R>,
    fq1_writer: &mut fastq::Writer<W>,
    fq2_writer: &mut fastq::Writer<W>,
    umi_len: usize,
    seq_dist: usize,
    umi_dist: usize,
) -> Result<(), Box<dyn Error>> {
    // cluster by sequence
    // Note: If starcode is not installed, this throws a
    // hard to interpret error:
    // (No such file or directory (os error 2))
    // The expect added below should make this more clear.
    let mut seq_cluster = Command::new("starcode")
        .arg("--dist")
        .arg(format!("{}", seq_dist))
        .arg("--seq-id")
        .stdin(Stdio::piped())
        .stdout(Stdio::piped())
        .stderr(Stdio::piped())
        .spawn()
        .expect("Error in starcode call. Starcode might not be installed.");

    let mut f_rec = fastq::Record::new();
    let mut r_rec = fastq::Record::new();

    // init temp storage for reads
    let mut read_storage = FASTQStorage::new()?;
    let mut i = 0;

    let mut umis = Vec::new();
    loop {
        fq1_reader.read(&mut f_rec)?;
        fq2_reader.read(&mut r_rec)?;
        match (f_rec.is_empty(), r_rec.is_empty()) {
            (true, true) => break,
            (false, false) => (),
            _ => panic!("Given FASTQ files have unequal lengths"),
        }
        // save umis for second (intra cluster) clustering
        let umi = r_rec.seq()[..umi_len].to_owned();
        umis.push(umi);

        read_storage.put(i, &f_rec, &r_rec)?;
        
        let seq = [f_rec.seq(), &r_rec.seq()[umi_len..]].concat();
        seq_cluster.stdin.as_mut().unwrap().write(&seq)?;
        seq_cluster.stdin.as_mut().unwrap().write(b"\n")?;
        i += 1;
    }
    
    seq_cluster.stdin.as_mut().unwrap().flush()?;
    drop(seq_cluster.stdin.take());
    
<<<<<<< HEAD
    eprint!("Read starcode results");
=======
>>>>>>> 2e19264b
    let mut j = 0;
    // read clusters identified by the first starcode run
    for record in csv::ReaderBuilder::new()
        .delimiter(b'\t')
        .has_headers(false)
        .from_reader(seq_cluster.stdout.as_mut().unwrap())
        .records()
    {
        if j % 100 == 0 {
            eprintln!("Processing cluster {}", j);
        }
        let seqids = parse_cluster(record?)?;
        // cluster within in this cluster by umi
        let mut umi_cluster = Command::new("starcode")
            .arg("--dist")
            .arg(format!("{}", umi_dist))
            .arg("--seq-id")
            .stdin(Stdio::piped())
            .stdout(Stdio::piped())
            .stderr(Stdio::piped())
            .spawn()?;
        for &seqid in &seqids {
            umi_cluster
                .stdin
                .as_mut()
                .unwrap()
                .write(&umis[seqid - 1])?;
            umi_cluster.stdin.as_mut().unwrap().write(b"\n")?;
        }
        umi_cluster.stdin.as_mut().unwrap().flush()?;
        drop(umi_cluster.stdin.take());

        // handle each potential unique read
        for record in csv::ReaderBuilder::new()
            .delimiter(b'\t')
            .has_headers(false)
            .from_reader(umi_cluster.stdout.as_mut().unwrap())
            .records()
        {
            let inner_seqids = parse_cluster(record?)?;
            // this is a proper cluster
            // calculate consensus reads and write to output FASTQs
            let mut f_recs = Vec::new();
            let mut r_recs = Vec::new();
            let mut outer_seqids = Vec::new();

            for inner_seqid in inner_seqids {
                let seqid = seqids[inner_seqid - 1];
                let (f_rec, r_rec) = read_storage.get(seqid - 1)?;
                f_recs.push(f_rec);
                r_recs.push(r_rec);
                outer_seqids.push(seqid);
            }

            if f_recs.len() > 1 {
                let uuid = &Uuid::new_v4().to_hyphenated().to_string();
                fq1_writer.write_record(&calc_consensus(&f_recs, &outer_seqids, uuid))?;
                fq2_writer.write_record(&calc_consensus(&r_recs, &outer_seqids, uuid))?;
            } else {
                fq1_writer.write_record(&f_recs[0])?;
                fq2_writer.write_record(&r_recs[0])?;
            }
        }
        j += 1;
        match umi_cluster.wait().expect("process did not even start").code() {
            Some(0) => (),
            Some(s) => println!("Starcode failed with error code {}", s),
            None => println!("Starcode was terminated by signal"),
        }
    }
    Ok(())
}<|MERGE_RESOLUTION|>--- conflicted
+++ resolved
@@ -81,7 +81,6 @@
 use std::process::{Command, Stdio};
 use std::str;
 use tempfile::tempdir;
-use rand::{thread_rng, Rng};
 
 use bio::io::fastq;
 use bio::io::fastq::FastqRead;
@@ -92,12 +91,9 @@
 use flate2::Compression;
 use itertools::Itertools;
 use ordered_float::NotNaN;
-use rocksdb::{DB, Options};
+use rocksdb::DB;
 use serde_json;
 use uuid::Uuid;
-
-use std::fs::File;
-use std::os::unix::io::{FromRawFd, IntoRawFd};
 
 const ALLELES: &'static [u8] = b"ACGT";
 
@@ -157,7 +153,6 @@
         )?)
     }
 }
-
 
 const PROB_CONFUSION: LogProb = LogProb(-1.0986122886681098); // (1 / 3).ln()
 
@@ -363,7 +358,7 @@
         umis.push(umi);
 
         read_storage.put(i, &f_rec, &r_rec)?;
-        
+
         let seq = [f_rec.seq(), &r_rec.seq()[umi_len..]].concat();
         seq_cluster.stdin.as_mut().unwrap().write(&seq)?;
         seq_cluster.stdin.as_mut().unwrap().write(b"\n")?;
@@ -373,10 +368,7 @@
     seq_cluster.stdin.as_mut().unwrap().flush()?;
     drop(seq_cluster.stdin.take());
     
-<<<<<<< HEAD
     eprint!("Read starcode results");
-=======
->>>>>>> 2e19264b
     let mut j = 0;
     // read clusters identified by the first starcode run
     for record in csv::ReaderBuilder::new()
@@ -447,5 +439,6 @@
             None => println!("Starcode was terminated by signal"),
         }
     }
+
     Ok(())
 }